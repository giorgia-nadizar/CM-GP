import sys

import pygad
import numpy as np
import ctypes
import pyrallis
from dataclasses import dataclass

<<<<<<< HEAD
from postfix_program import *
=======
from postfix_program import Program, NUM_OPERATORS, InvalidProgramException
from copy import deepcopy
>>>>>>> cca0c447

def print_fitness(ga, fitnesses):
    print('F', fitnesses.mean(), file=sys.stderr)

class ProgramOptimizer:
    def __init__(self, config, state_space, low, high):
        self.config = config
        self.state_dim = state_space.shape[0]
        self.low = low
        self.high = high

        # Create the initial population of only identities
        self.initial_population = (-ID_INDEX - 1 - 0.5) * np.ones((config.num_individuals, config.num_genes))

        self.best_solution = self.initial_population[0]
        self.best_fitness = None

        self.len_episodes = np.ndarray(config.num_individuals)
        self.fitness_pop = np.ndarray(config.num_individuals)

    def get_action(self, state):
        program = Program(self.best_solution, self.state_dim, self.low, self.high)

        try:
            return program(state)
        except InvalidProgramException:
            return np.random.normal()

    def get_best_solution_str(self):
        program = Program(self.best_solution, self.state_dim, self.low, self.high)

        try:
            return program.to_string()
        except InvalidProgramException:
            return '<invalid program>'

    def _fitness_func(self, ga_instance, solution, solution_idx):
        program = Program(solution, self.state_dim, self.low, self.high)

        try:
            # Num input variables looked at
            lookedat = program.num_inputs_looked_at()
            looked_proportion = lookedat / self.state_dim

            # Evaluate the program several times, because evaluations are stochastic
            batch_size = self.states.shape[0]
            sum_error = 0.0

            for index in range(batch_size):
                # MSE for the loss
                action = program(self.states[index])
                desired_action = self.actions[index]

                sum_error += (action - desired_action) ** 2

            avg_error = (sum_error / batch_size)
            fitness = (1.0 - avg_error) * looked_proportion
        except InvalidProgramException:
            fitness = -1000.0

        return fitness

    def _fitness_func_env(self, ga_instance, solution, solution_idx):
        program = Program(solution, self.state_dim, self.low, self.high)

        fitness = 0.0
        l = 0
        terminated, truncated = False, False
        env = deepcopy(self.env)
        obs, _ = env.reset()
        while not terminated or not truncated:
            l += 1
            action = program(obs)
            obs, reward, terminated, truncated, info = env.step(action)
            fitness += reward
            if terminated or truncated:
                break
        self.len_episodes[solution_idx] = l
        self.fitness_pop[solution_idx] = fitness
        return fitness

    def fit(self, states, actions):
        """ states is a batch of states, shape (N, state_shape)
            actions is a batch of actions, shape (N,), we assume continuous actions

            NOTE: One ProgramOptimizer has to be used for each action dimension
        """
        self.len_episodes = np.ndarray(self.config.num_individuals)
        self.fitness_pop = np.ndarray(self.config.num_individuals)
        self.states = states        # picklable self._fitness_func needs these instance variables
        self.actions = actions

        self.ga_instance = pygad.GA(
            fitness_func=self._fitness_func,
            initial_population=self.initial_population,
            num_generations=self.config.num_generations,
            num_parents_mating=self.config.num_parents_mating,
            mutation_probability=self.config.mutation_probability,

            # Work with non-deterministic objective functions
            keep_elitism=0,
            save_solutions=False,
            save_best_solutions=False,
            random_mutation_min_val=-10,
            random_mutation_max_val=10,

            parent_selection_type="sss",
            crossover_type="single_point",
            mutation_type="random",
            #parallel_processing=["process", 1],

            on_fitness=print_fitness
        )

        self.ga_instance.run()

        # Allow the population to survive
        self.initial_population = self.ga_instance.population

        # Best solution for now
        self.best_solution = self.ga_instance.best_solution()[0]<|MERGE_RESOLUTION|>--- conflicted
+++ resolved
@@ -6,12 +6,7 @@
 import pyrallis
 from dataclasses import dataclass
 
-<<<<<<< HEAD
 from postfix_program import *
-=======
-from postfix_program import Program, NUM_OPERATORS, InvalidProgramException
-from copy import deepcopy
->>>>>>> cca0c447
 
 def print_fitness(ga, fitnesses):
     print('F', fitnesses.mean(), file=sys.stderr)
@@ -80,12 +75,11 @@
         fitness = 0.0
         l = 0
         terminated, truncated = False, False
-        env = deepcopy(self.env)
-        obs, _ = env.reset()
+        obs, _ = self.env.reset()
         while not terminated or not truncated:
             l += 1
             action = program(obs)
-            obs, reward, terminated, truncated, info = env.step(action)
+            obs, reward, terminated, truncated, info = self.env.step(action)
             fitness += reward
             if terminated or truncated:
                 break
